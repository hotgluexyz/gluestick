"""Singer related util functions."""

import ast
import datetime
import json
import os
from contextlib import redirect_stdout

import pandas as pd
import singer
from gluestick.reader import Reader
from singer import Transformer


def gen_singer_header(df: pd.DataFrame, allow_objects: bool, schema=None, catalog_schema=False, recursive_typing=True):
    """Generate singer headers based on pandas types.

    Parameters
    ----------
    df: pandas.DataFrame
        The dataframe to extranct the types from.
    allow_objects: bool
        If the function should proccess objects in the columns.

    Returns
    -------
    return: dict
        Dict of pandas.DataFrames. the keys of which are the entity names

    """
    header_map = dict(type=["object", "null"], properties={})

    type_mapping = {
        "float": {"type": ["number", "null"]},
        "int": {"type": ["integer", "null"]},
        "bool": {"type": ["boolean", "null"]},
        "str": {"type": ["string", "null"]},
        "date": {
            "format": "date-time",
            "type": ["string", "null"],
        },
        "array": {"type": ["array", "null"], "items": {"type": ["object", "string", "null"]}},
    }

    if schema and not catalog_schema:
        header_map = schema
        return df, header_map

    for col in df.columns:
        dtype = df[col].dtype.__str__().lower()

        if "date" in dtype:
            df[col] = df[col].dt.strftime("%Y-%m-%dT%H:%M:%S.%fZ")

        col_type = next((t for t in type_mapping.keys() if t in dtype), None)

        if col_type:
            header_map["properties"][col] = type_mapping[col_type]
        elif allow_objects:
            value = df[col].dropna()
            if value.empty:
                header_map["properties"][col] = type_mapping["str"]
                continue
            else:
                first_value = value.iloc[0]

            if isinstance(first_value, list):
                if recursive_typing:
                    new_input = {}
                    for row in value:
                        if len(row):
                            for arr_value in row:
                                if isinstance(arr_value, dict):
                                    temp_dict = {k:v for k, v in arr_value.items() if (k not in new_input.keys()) or isinstance(v, float)}
                                    new_input.update(temp_dict)
                                else:
                                    new_input = arr_value
                    _schema = dict(type=["array", "null"], items=to_singer_schema(new_input))
                    header_map["properties"][col] = _schema
                    if not new_input:
                        header_map["properties"][col] = {
                                "items": type_mapping["str"],
                                "type": ["array", "null"],
                            }
                else:
                    header_map["properties"][col] = type_mapping["array"]
            elif isinstance(first_value, dict):
                _schema = dict(type=["object", "null"], properties={})
                for k, v in first_value.items():
                    _schema["properties"][k] = to_singer_schema(v)
                header_map["properties"][col] = _schema
            else:
                header_map["properties"][col] = type_mapping["str"]
        else:
            header_map["properties"][col] = type_mapping["str"]

            def check_null(x):
                if isinstance(x, list) or isinstance(x, dict):
                    return json.dumps(x, default=str)
                elif not pd.isna(x):
                    return str(x)
                return x

            df[col] = df[col].apply(check_null)

    # update schema using types from catalog and keeping extra columns not defined in catalog
    # i.e. tenant, sync_date, etc
    if catalog_schema:
        header_map["properties"].update(schema["properties"])

    return df, header_map


def to_singer_schema(input):
    """Generate singer headers based on pandas types.

    Parameters
    ----------
    input:
        Object to extract the types from.

    Returns
    -------
    return: dict
        Dict of the singer mapped types.

    """
    if type(input) == dict:
        property = dict(type=["object", "null"], properties={})
        for k, v in input.items():
            property["properties"][k] = to_singer_schema(v)
        return property
    elif type(input) == list:
        if len(input):
            return dict(type=["array", "null"], items=to_singer_schema(input[0]))
        else:
            return {"items": {"type": ["string", "null"]}, "type": ["array", "null"]}
    elif type(input) == bool:
        return {"type": ["boolean", "null"]}
    elif type(input) == int:
        return {"type": ["integer", "null"]}
    elif type(input) == float:
        return {"type": ["number", "null"]}
    return {"type": ["string", "null"]}


def unwrap_json_schema(schema):
    def resolve_refs(schema, defs):
        if isinstance(schema, dict):
            if '$ref' in schema:
                ref_path = schema['$ref'].split('/')
                ref_name = ref_path[-1]
                return resolve_refs(defs[ref_name], defs)
            else:
                resolved_schema = {}
                for k,v in schema.items():
                    if type(v) != list and type(v) != dict:
                        if k not in ['required', 'title']:
                            resolved_schema[k] = v
                    else:
                        resolved_schema[k] = resolve_refs(v, defs)
                return resolved_schema
        elif isinstance(schema, list):
            return [resolve_refs(item, defs) for item in schema]
        else:
            return schema

    def simplify_anyof(schema):
        if isinstance(schema, dict):
            if 'anyOf' in schema:
                types = [item.get('type') for item in schema['anyOf'] if 'type' in item]
                # if there's no types means it should support any type, return an empty dict to do it so
                if len(types) == 1 and types[0] == "null":
                    return {}

                # Handle cases where anyOf contains more than just type definitions
                # For example, when it includes properties or other nested structures
                combined_schema = {}
                for item in schema['anyOf']:
                    for key, value in item.items():
                        combined_schema[key] = simplify_anyof(value)
                combined_schema['type'] = types
                return combined_schema
            else:
                resolved_schema = {}
                for k,v in schema.items():
                    if type(v) != list and type(v) != dict:
                        if k not in ['required,' 'title']:
                            resolved_schema[k] = v
                    else:
                        resolved_schema[k] = simplify_anyof(v)
                return resolved_schema
        elif isinstance(schema, list):
            return [simplify_anyof(item) for item in schema]
        else:
            return schema

    defs = schema.get('$defs', {})
    resolved_schema = resolve_refs(schema, defs)
    simplified_schema = simplify_anyof(resolved_schema)
    simplified_schema.pop("$defs", None)
    return simplified_schema


def deep_convert_datetimes(value):
    """Transforms all nested datetimes in a list or dict to %Y-%m-%dT%H:%M:%S.%fZ.

    Notes
    -----
    This function transforms all datetimes to %Y-%m-%dT%H:%M:%S.%fZ

    Parameters
    ----------
    value: list, dict, datetime

    Returns
    -------
    return: list or dict with all datetime values transformed to %Y-%m-%dT%H:%M:%S.%fZ

    """
    if isinstance(value, list):
        return [deep_convert_datetimes(child) for child in value]
    elif isinstance(value, dict):
        return {k: deep_convert_datetimes(v) for k, v in value.items()}
    elif isinstance(value, datetime.datetime):
        return value.strftime("%Y-%m-%dT%H:%M:%S.%fZ")
    elif isinstance(value, datetime.date):
        return value.strftime("%Y-%m-%d")
    return value

def parse_objs(x):
    """Parse a stringified dict or list of dicts.

    Notes
    -----
    This function will parse a stringified dict or list of dicts

    Parameters
    ----------
    x: str
        stringified dict or list of dicts.

    Returns
    -------
    return: dict, list
        parsed dict or list of dicts.

    """
    # if it's not a string, we just return the input
    if type(x) != str:
        return x

    try:
        return ast.literal_eval(x)
    except:
        return json.loads(x)


def get_catalog_schema(stream):
    """Get a df schema using the catalog.

    Parameters
    ----------
    stream: str
        Stream name in catalog.

    """
    input = Reader()
    catalog = input.read_catalog()
    schema = next(
        (str["schema"] for str in catalog["streams"] if str["stream"] == stream), None
    )
    if not schema:
        raise Exception(f"No schema found in catalog for stream {stream}")
    else:
        # keep only relevant fields
        schema = {k: v for k, v in schema.items() if k in ["type", "properties"]}
        # need to ensure every array type has an items dict or we'll have issues
        for p in schema.get("properties", dict()):
            prop = schema["properties"][p]
            if prop.get("type") == "array" or "array" in prop.get("type") and prop.get("items") is None:
                prop["items"] = dict()
    return schema


def parse_df_cols(df, schema):
    """Parse all df list and dict columns according to schema.

    Parameters
    ----------
    stream: str
        Stream name in catalog.
    schema: dict
        Schema that will be used to export the data.

    """
    for col in df.columns:
        col_type = schema["properties"].get(col, {}).get("type", [])
        if (isinstance(col_type, list) and any(
            item in ["object", "array"]
            for item in col_type
        )) or col_type in ["object", "array"]:
            df[col] = df[col].apply(lambda x: parse_objs(x))
    return df


def remove_nulls_deep(data):
    """
    Recursively remove null or NaN values from a nested data structure.

    Parameters
    ----------
    data : dict, list, or pd.Series
        The data structure to clean. This can be:
        - A dictionary with nested elements
        - A list of nested elements
        - A pandas Series (such as a row from a DataFrame)

    """
    if isinstance(data, pd.Series):
        data = data.to_dict()  # Convert to plain dict for recursion

    if isinstance(data, dict):
        return {
            k: remove_nulls_deep(v)
            for k, v in data.items()
            if v is not None and not (isinstance(v, float) and pd.isna(v))
        }
    elif isinstance(data, list):
        return [
            remove_nulls_deep(item)
            for item in data
            if item is not None and not (isinstance(item, float) and pd.isna(item))
        ]
    else:
        return data


def to_singer(
    df: pd.DataFrame,
    stream,
    output_dir,
    keys=[],
    filename="data.singer",
    allow_objects=False,
    schema=None,
    unified_model=None,
    keep_null_fields=True,
    catalog_stream=None,
<<<<<<< HEAD
    trim_nested_nulls=False
=======
    recursive_typing=True
>>>>>>> 0617cc47
):
    """Convert a pandas DataFrame into a singer file.

    Parameters
    ----------
    df: pd.DataFrame
        Object to extract the types from.
    stream: str
        Stream name to be used in the singer output file.
    output_dir: str
        Path to the output directory.
    keys: list
        The primary-keys to be used.
    filename: str
        The output file name.
    allow_objects: boolean
        Allow or not objects to the parsed, if false defaults types to str.
    keep_null_fields: boolean
        Flag to keep all null fields
    catalog_stream: str
        Name of the stream in the catalog to be used to generate the schema if USE_CATALOG_SCHEMA is set as true
        If this is not set it will use stream parameter to generate the catalog
<<<<<<< HEAD
    trim_nested_nulls: bool
        Flag to trims nulls from nested fields

=======
    recursive_typing: boolean
        If true, the function will recursively convert arrays of objects to arrays of primitives.
        If false, the function will fuzzy list types when generating singer header.
>>>>>>> 0617cc47
    """
    catalog_schema = os.environ.get("USE_CATALOG_SCHEMA", "false").lower() == "true"
    include_all_unified_fields = os.environ.get("INCLUDE_ALL_UNIFIED_FIELDS", "false").lower() == "true" and unified_model is not None

    # drop columns with all null values except when we want to keep null fields
    if allow_objects and not (catalog_schema or include_all_unified_fields or keep_null_fields):
        df = df.dropna(how="all", axis=1)

    if catalog_schema or catalog_stream:
        # it'll allow_objects but keeping all columns
        allow_objects = True
        # get schema from catalog
        stream_name = catalog_stream or stream
        schema = get_catalog_schema(stream_name)
        # parse all fields that are typed as objects or lists
        df = parse_df_cols(df, schema)

    elif unified_model:
        schema = unwrap_json_schema(unified_model.model_json_schema())

    df, header_map = gen_singer_header(df, allow_objects, schema, catalog_schema, recursive_typing=recursive_typing)
    output = os.path.join(output_dir, filename)
    mode = "a" if os.path.isfile(output) else "w"

    with open(output, mode) as f:
        with redirect_stdout(f):
            singer.write_schema(stream, header_map, keys)
            with Transformer() as transformer:
                for _, row in df.iterrows():
                    # keep null fields for catalog_schema, include_all_unified_fields and keep_null_fields
                    if not (catalog_schema or include_all_unified_fields or keep_null_fields):
                        filtered_row = row.dropna()
                    else:
                        filtered_row = row.where(pd.notna(row), None)
                    
                    # trim nested null fields
                    if trim_nested_nulls:
                        filtered_row = remove_nulls_deep(filtered_row)
                    else:      
                        filtered_row = filtered_row.to_dict()

                    filtered_row = deep_convert_datetimes(filtered_row)
                    rec = transformer.transform(filtered_row, header_map)
                    singer.write_record(stream, rec)
                singer.write_state({})<|MERGE_RESOLUTION|>--- conflicted
+++ resolved
@@ -347,11 +347,8 @@
     unified_model=None,
     keep_null_fields=True,
     catalog_stream=None,
-<<<<<<< HEAD
     trim_nested_nulls=False
-=======
     recursive_typing=True
->>>>>>> 0617cc47
 ):
     """Convert a pandas DataFrame into a singer file.
 
@@ -374,15 +371,11 @@
     catalog_stream: str
         Name of the stream in the catalog to be used to generate the schema if USE_CATALOG_SCHEMA is set as true
         If this is not set it will use stream parameter to generate the catalog
-<<<<<<< HEAD
     trim_nested_nulls: bool
         Flag to trims nulls from nested fields
-
-=======
     recursive_typing: boolean
         If true, the function will recursively convert arrays of objects to arrays of primitives.
         If false, the function will fuzzy list types when generating singer header.
->>>>>>> 0617cc47
     """
     catalog_schema = os.environ.get("USE_CATALOG_SCHEMA", "false").lower() == "true"
     include_all_unified_fields = os.environ.get("INCLUDE_ALL_UNIFIED_FIELDS", "false").lower() == "true" and unified_model is not None
