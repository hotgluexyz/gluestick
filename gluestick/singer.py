"""Singer related util functions."""

import ast
import datetime as dtime
import json
import os
from contextlib import redirect_stdout
from typing import Any, Dict

import pandas as pd
import singer
from gluestick.reader import Reader
from singer import Transformer


def gen_singer_header(
    df: pd.DataFrame,
    allow_objects: bool,
    schema=None,
    catalog_schema=False,
    recursive_typing=True,
):
    """Generate singer headers based on pandas types.

    Parameters
    ----------
    df: pandas.DataFrame
        The dataframe to extranct the types from.
    allow_objects: bool
        If the function should proccess objects in the columns.
    schema: dict
        Schema to be used to generate the singer header.
    catalog_schema: bool
        If the function should use the catalog schema to generate the schema.
    recursive_typing: bool
        If nested objects should be recursively typed.

    Returns
    -------
    return: dict
        Dict of pandas.DataFrames. the keys of which are the entity names

    """
    header_map: Dict[str, Any] = dict(type=["object", "null"], properties={})

    type_mapping = {
        "float": {"type": ["number", "null"]},
        "int": {"type": ["integer", "null"]},
        "bool": {"type": ["boolean", "null"]},
        "str": {"type": ["string", "null"]},
        "date": {
            "format": "date-time",
            "type": ["string", "null"],
        },
        "array": {
            "type": ["array", "null"],
            "items": {"type": ["object", "string", "null"]},
        },
    }

    if schema and not catalog_schema:
        header_map = schema
        return df, header_map

    for col in df.columns:
        dtype = df[col].dtype.__str__().lower()

        if "date" in dtype:
            df[col] = df[col].dt.strftime("%Y-%m-%dT%H:%M:%S.%fZ")

        col_type = next((t for t in type_mapping.keys() if t in dtype), None)

        if col_type:
            header_map["properties"][col] = type_mapping[col_type]
        elif allow_objects:
            value = df[col].dropna()
            if value.empty:
                header_map["properties"][col] = type_mapping["str"]
                continue
            else:
                first_value = value.iloc[0]

            if isinstance(first_value, list):
                if recursive_typing:
                    new_input: Dict = {}
                    for row in value:
                        if len(row):
                            for arr_value in row:
                                if isinstance(arr_value, dict):
                                    temp_dict = {
                                        k: v
                                        for k, v in arr_value.items()
                                        if (k not in new_input.keys())
                                        or isinstance(v, float)
                                    }
                                    new_input.update(temp_dict)
                                else:
                                    new_input = arr_value
                    _schema = dict(
                        type=["array", "null"], items=to_singer_schema(new_input)
                    )
                    header_map["properties"][col] = _schema
                    if not new_input:
                        header_map["properties"][col] = {
                            "items": type_mapping["str"],
                            "type": ["array", "null"],
                        }
                else:
                    header_map["properties"][col] = type_mapping["array"]
            elif isinstance(first_value, dict):
                _schema = dict(type=["object", "null"], properties={})
                for k, v in first_value.items():
                    _schema["properties"][k] = to_singer_schema(v)
                header_map["properties"][col] = _schema
            else:
                header_map["properties"][col] = type_mapping["str"]
        else:
            header_map["properties"][col] = type_mapping["str"]

            def check_null(x):
                if isinstance(x, list) or isinstance(x, dict):
                    return json.dumps(x, default=str)
                elif not pd.isna(x):
                    return str(x)
                return x

            df[col] = df[col].apply(check_null)

    # update schema using types from catalog and keeping extra columns not defined in catalog
    # i.e. tenant, sync_date, etc
    if catalog_schema:
        header_map["properties"].update(schema["properties"])

    return df, header_map


def to_singer_schema(input):
    """Generate singer headers based on pandas types.

    Parameters
    ----------
    input:
        Object to extract the types from.

    Returns
    -------
    return: dict
        Dict of the singer mapped types.

    """
    if type(input) == dict:
        property = dict(type=["object", "null"], properties={})
        for k, v in input.items():
            property["properties"][k] = to_singer_schema(v)
        return property
    elif type(input) == list:
        if len(input):
            return dict(type=["array", "null"], items=to_singer_schema(input[0]))
        else:
            return {"items": {"type": ["string", "null"]}, "type": ["array", "null"]}
    elif type(input) == bool:
        return {"type": ["boolean", "null"]}
    elif type(input) == int:
        return {"type": ["integer", "null"]}
    elif type(input) == float:
        return {"type": ["number", "null"]}
    return {"type": ["string", "null"]}


def unwrap_json_schema(schema):
    """Unwrap a json schema.

    Parameters
    ----------
    schema: dict
        Schema to unwrap.

    Returns
    -------
    return: dict
        Unwrapped schema.

    """

    def resolve_refs(schema, defs):
        if isinstance(schema, dict):
            if "$ref" in schema:
                ref_path = schema["$ref"].split("/")
                ref_name = ref_path[-1]
                return resolve_refs(defs[ref_name], defs)
            else:
                resolved_schema = {}
                for k, v in schema.items():
                    if type(v) != list and type(v) != dict:
                        if k not in ["required", "title"]:
                            resolved_schema[k] = v
                    else:
                        resolved_schema[k] = resolve_refs(v, defs)
                return resolved_schema
        elif isinstance(schema, list):
            return [resolve_refs(item, defs) for item in schema]
        else:
            return schema

    def simplify_anyof(schema):
        if isinstance(schema, dict):
            if "anyOf" in schema:
                types = [item.get("type") for item in schema["anyOf"] if "type" in item]

                # Handle cases where anyOf contains more than just type definitions
                # For example, when it includes properties or other nested structures
                combined_schema = {}
                for item in schema["anyOf"]:
                    for key, value in item.items():
                        combined_schema[key] = simplify_anyof(value)
                combined_schema["type"] = types
                return combined_schema
            else:
                resolved_schema = {}
                for k, v in schema.items():
                    if type(v) != list and type(v) != dict:
                        if k not in ["required," "title"]:
                            resolved_schema[k] = v
                    else:
                        resolved_schema[k] = simplify_anyof(v)
                return resolved_schema
        elif isinstance(schema, list):
            return [simplify_anyof(item) for item in schema]
        else:
            return schema

    defs = schema.get("$defs", {})
    resolved_schema = resolve_refs(schema, defs)
    simplified_schema = simplify_anyof(resolved_schema)
    simplified_schema.pop("$defs", None)
    return simplified_schema


def deep_convert_datetimes(value):
    """Transforms all nested datetimes in a list or dict to %Y-%m-%dT%H:%M:%S.%fZ.

    Notes
    -----
    This function transforms all datetimes to %Y-%m-%dT%H:%M:%S.%fZ

    Parameters
    ----------
    value: list, dict, datetime
        Value to convert.

    Returns
    -------
    return: list or dict with all datetime values transformed to %Y-%m-%dT%H:%M:%S.%fZ

    """
    if isinstance(value, list):
        return [deep_convert_datetimes(child) for child in value]
    elif isinstance(value, dict):
        return {k: deep_convert_datetimes(v) for k, v in value.items()}
    elif isinstance(value, dtime.datetime):
        return value.strftime("%Y-%m-%dT%H:%M:%S.%fZ")
    elif isinstance(value, dtime.date):
        return value.strftime("%Y-%m-%d")
    return value


def parse_objs(x):
    """Parse a stringified dict or list of dicts.

    Notes
    -----
    This function will parse a stringified dict or list of dicts

    Parameters
    ----------
    x: str
        stringified dict or list of dicts.

    Returns
    -------
    return: dict, list
        parsed dict or list of dicts.

    """
    # if it's not a string, we just return the input
    if type(x) != str:
        return x

    try:
        return ast.literal_eval(x)
    except:
        return json.loads(x)


def get_catalog_schema(stream):
    """Get a df schema using the catalog.

    Parameters
    ----------
    stream: str
        Stream name in catalog.

    """
    input = Reader()
    catalog = input.read_catalog()
    schema = next(
        (str["schema"] for str in catalog["streams"] if str["stream"] == stream), None
    )
    if not schema:
        raise Exception(f"No schema found in catalog for stream {stream}")
    else:
        # keep only relevant fields
        schema = {k: v for k, v in schema.items() if k in ["type", "properties"]}
        # need to ensure every array type has an items dict or we'll have issues
        for p in schema.get("properties", dict()):
            prop = schema["properties"][p]
            if (
                prop.get("type") == "array"
                or "array" in prop.get("type")
                and prop.get("items") is None
            ):
                prop["items"] = dict()
    return schema


def parse_df_cols(df, schema):
    """Parse all df list and dict columns according to schema.

    Parameters
    ----------
    df: pd.DataFrame
        Dataframe to parse.
    schema: dict
        Schema that will be used to export the data.

    """
    for col in df.columns:
        col_type = schema["properties"].get(col, {}).get("type", [])
        if (
            isinstance(col_type, list)
            and any(item in ["object", "array"] for item in col_type)
        ) or col_type in ["object", "array"]:
            df[col] = df[col].apply(lambda x: parse_objs(x))
    return df


def to_singer(
    df: pd.DataFrame,
    stream,
    output_dir,
    keys=[],
    filename="data.singer",
    allow_objects=False,
    schema=None,
    unified_model=None,
    keep_null_fields=True,
    catalog_stream=None,
    recursive_typing=True,
):
    """Convert a pandas DataFrame into a singer file.

    Parameters
    ----------
    df: pd.DataFrame
        Object to extract the types from.
    stream: str
        Stream name to be used in the singer output file.
    output_dir: str
        Path to the output directory.
    keys: list
        The primary-keys to be used.
    filename: str
        The output file name.
    allow_objects: boolean
        Allow or not objects to the parsed, if false defaults types to str.
    keep_null_fields: boolean
        Flag to keep all null fields
    catalog_stream: str
        Name of the stream in the catalog to be used to generate the schema if USE_CATALOG_SCHEMA is set as true
        If this is not set it will use stream parameter to generate the catalog
    recursive_typing: boolean
        If true, the function will recursively convert arrays of objects to arrays of primitives.
        If false, the function will fuzzy list types when generating singer header.
    schema: dict
        Schema to be used to generate the singer header.
    unified_model: dict
        Unified model to be used to generate the singer header.
    """
    catalog_schema = os.environ.get("USE_CATALOG_SCHEMA", "false").lower() == "true"
    include_all_unified_fields = (
        os.environ.get("INCLUDE_ALL_UNIFIED_FIELDS", "false").lower() == "true"
        and unified_model is not None
    )

    # drop columns with all null values except when we want to keep null fields
    if allow_objects and not (
        catalog_schema or include_all_unified_fields or keep_null_fields
    ):
        df = df.dropna(how="all", axis=1)
    else:
        # df.dropna returns a new dataframe so df it's no longer pointing to the original dataframe, 
        # if dropna is not applied we need to copy it or gen_singer_header will cast the original dataframe datetime columns as strings
        df = df.copy()

    if catalog_schema or catalog_stream:
        # it'll allow_objects but keeping all columns
        allow_objects = True
        # get schema from catalog
        stream_name = catalog_stream or stream
        schema = get_catalog_schema(stream_name)
        # parse all fields that are typed as objects or lists
        df = parse_df_cols(df, schema)

    elif unified_model:
        schema = unwrap_json_schema(unified_model.model_json_schema())

    df, header_map = gen_singer_header(
        df, allow_objects, schema, catalog_schema, recursive_typing=recursive_typing
    )
    output = os.path.join(output_dir, filename)
    mode = "a" if os.path.isfile(output) else "w"

    with open(output, mode) as f:
        with redirect_stdout(f):
            singer.write_schema(stream, header_map, keys)
<<<<<<< HEAD
            with Transformer() as transformer:
                for _, row in df.iterrows():
                    # keep null fields for catalog_schema, include_all_unified_fields and keep_null_fields
                    if not (
                        catalog_schema or include_all_unified_fields or keep_null_fields
                    ):
                        filtered_row = row.dropna()
                    else:
                        filtered_row = row.where(pd.notna(row), None)
                    filtered_row = filtered_row.to_dict()
                    filtered_row = deep_convert_datetimes(filtered_row)
                    rec = transformer.transform(filtered_row, header_map)
                    singer.write_record(stream, rec)
                singer.write_state({})
=======
            for _, row in df.iterrows():
                # keep null fields for catalog_schema, include_all_unified_fields and keep_null_fields
                if not (catalog_schema or include_all_unified_fields or keep_null_fields):
                    filtered_row = row.dropna()
                else:
                    filtered_row = row.where(pd.notna(row), None)
                filtered_row = filtered_row.to_dict()
                filtered_row = deep_convert_datetimes(filtered_row)
                singer.write_record(stream, filtered_row)
            singer.write_state({})
>>>>>>> d4bc89b0
<|MERGE_RESOLUTION|>--- conflicted
+++ resolved
@@ -423,22 +423,6 @@
     with open(output, mode) as f:
         with redirect_stdout(f):
             singer.write_schema(stream, header_map, keys)
-<<<<<<< HEAD
-            with Transformer() as transformer:
-                for _, row in df.iterrows():
-                    # keep null fields for catalog_schema, include_all_unified_fields and keep_null_fields
-                    if not (
-                        catalog_schema or include_all_unified_fields or keep_null_fields
-                    ):
-                        filtered_row = row.dropna()
-                    else:
-                        filtered_row = row.where(pd.notna(row), None)
-                    filtered_row = filtered_row.to_dict()
-                    filtered_row = deep_convert_datetimes(filtered_row)
-                    rec = transformer.transform(filtered_row, header_map)
-                    singer.write_record(stream, rec)
-                singer.write_state({})
-=======
             for _, row in df.iterrows():
                 # keep null fields for catalog_schema, include_all_unified_fields and keep_null_fields
                 if not (catalog_schema or include_all_unified_fields or keep_null_fields):
@@ -448,5 +432,4 @@
                 filtered_row = filtered_row.to_dict()
                 filtered_row = deep_convert_datetimes(filtered_row)
                 singer.write_record(stream, filtered_row)
-            singer.write_state({})
->>>>>>> d4bc89b0
+            singer.write_state({})