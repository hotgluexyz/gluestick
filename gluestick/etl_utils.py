"""Utilities for hotglue ETL scripts."""

import hashlib
import json
import os

import pandas as pd
import pyarrow as pa
import pyarrow.parquet as pq
from datetime import datetime
from pytz import utc
import ast
from gluestick.singer import to_singer
import re
from gluestick.reader import Reader


def read_csv_folder(path, converters={}, index_cols={}, ignore=[]):
    """Read a set of CSV files in a folder using read_csv().

    Notes
    -----
    This method assumes that the files are being pulled in a stream and follow a
    naming convention with the stream/ entity / table name is the first word in the
    file name for example; Account-20200811T121507.csv is for an entity called
    ``Account``.

    Parameters
    ----------
    path: str
        The folder directory
    converters: dict
        A dictionary with an array of converters that are passed to
        read_csv, the key of the dictionary is the name of the entity.
    index_cols:
        A dictionary with an array of index_cols, the key of the dictionary is the name
        of the entity.
    ignore: list
        List of files to ignore

    Returns
    -------
    return: dict
        Dict of pandas.DataFrames. the keys of which are the entity names

    Examples
    --------
    IN[31]: entity_data = read_csv_folder(
        CSV_FOLDER_PATH,
        index_cols={'Invoice': 'DocNumber'},
        converters={'Invoice': {
            'Line': ast.literal_eval,
            'CustomField': ast.literal_eval,
            'Categories': ast.literal_eval
            }}
        )
    IN[32]: df = entity_data['Account']

    """
    is_directory = os.path.isdir(path)
    all_files = []
    results = {}
    if is_directory:
        for entry in os.listdir(path):
            if os.path.isfile(os.path.join(path, entry)) and os.path.join(
                path, entry
            ).endswith(".csv"):
                all_files.append(os.path.join(path, entry))

    else:
        all_files.append(path)

    for file in all_files:
        split_path = file.split("/")
        entity_type = split_path[len(split_path) - 1].rsplit(".csv", 1)[0]

        if "-" in entity_type:
            entity_type = entity_type.rsplit("-", 1)[0]

        if entity_type not in results and entity_type not in ignore:
            # print(f"Reading file of type {entity_type} in the data file {file}")
            results[entity_type] = pd.read_csv(
                file,
                index_col=index_cols.get(entity_type),
                converters=converters.get(entity_type),
            )

    return results


def read_parquet_folder(path, ignore=[]):
    """Read a set of parquet files in a folder using read_parquet().

    Notes
    -----
    This method assumes that the files are being pulled in a stream and follow a
    naming convention with the stream/ entity / table name is the first word in the
    file name for example; Account-20200811T121507.parquet is for an entity called
    ``Account``.

    Parameters
    ----------
    path: str
        The folder directory
    ignore: list
        List of files to ignore

    Returns
    -------
    return: dict
        Dict of pandas.DataFrames. the keys of which are the entity names

    Examples
    --------
    IN[31]: entity_data = read_parquet_folder(PARQUET_FOLDER_PATH)
    IN[32]: df = entity_data['Account']

    """
    is_directory = os.path.isdir(path)
    all_files = []
    results = {}
    if is_directory:
        for entry in os.listdir(path):
            if os.path.isfile(os.path.join(path, entry)) and os.path.join(
                path, entry
            ).endswith(".parquet"):
                all_files.append(os.path.join(path, entry))

    else:
        all_files.append(path)

    for file in all_files:
        split_path = file.split("/")
        entity_type = split_path[len(split_path) - 1].rsplit(".parquet", 1)[0]

        if "-" in entity_type:
            entity_type = entity_type.rsplit("-", 1)[0]

        if entity_type not in results and entity_type not in ignore:
            results[entity_type] = pd.read_parquet(file, use_nullable_dtypes=True)

    return results


def read_snapshots(stream, snapshot_dir, **kwargs):
    """Read a snapshot file.

    Parameters
    ----------
    stream: str
        The name of the stream to extract the snapshots from.
    snapshot_dir: str
        The path for the directory where the snapshots are stored.
    **kwargs:
        Additional arguments that are passed to pandas read_csv.

    Returns
    -------
    return: pd.DataFrame
        A pandas dataframe with the snapshot data.

    """
    # Read snapshot file if it exists
    if os.path.isfile(f"{snapshot_dir}/{stream}.snapshot.parquet"):
        snapshot = pd.read_parquet(f"{snapshot_dir}/{stream}.snapshot.parquet", use_nullable_dtypes=True, **kwargs)
    elif os.path.isfile(f"{snapshot_dir}/{stream}.snapshot.csv"):
        snapshot = pd.read_csv(f"{snapshot_dir}/{stream}.snapshot.csv", **kwargs)
    else:
        snapshot = None
    return snapshot


def snapshot_records(
    stream_data, stream, snapshot_dir, pk="id", just_new=False, use_csv=False, coerce_types= False, **kwargs
):
    """Update a snapshot file.

    Parameters
    ----------
    stream_data: str
        DataFrame with the data to be included in the snapshot.
    stream: str
        The name of the stream of the snapshots.
    snapshot_dir: str
        The name of the stream of the snapshots.
    pk: str
        The primary key used for the snapshot.
    just_new: str
        Return just the input data if True, else returns the whole data
    coerce_types: bool
        Coerces types to the stream_data types if True, else mantains current snapshot types
    **kwargs:
        Additional arguments that are passed to pandas read_csv.

    Returns
    -------
    return: pd.DataFrame
        A pandas dataframe with the snapshot data.

    """
    # Read snapshot file if it exists
    snapshot = read_snapshots(stream, snapshot_dir, **kwargs)

    # If snapshot file and stream data exist update the snapshot
    if stream_data is not None and snapshot is not None:
        merged_data = pd.concat([snapshot, stream_data])
        merged_data = merged_data.drop_duplicates(pk, keep="last")
        # coerce snapshot types to incoming data types
        if coerce_types:
            if not stream_data.empty and not snapshot.empty:
                # Save incoming data types
                df_types = stream_data.dtypes
                snapshot_types = snapshot.dtypes
                try:
                    for column, dtype in df_types.items():
                        if dtype == 'bool':
                            merged_data[column] = merged_data[column].astype('boolean')
                        elif dtype in ["int64", "int32", "Int32", "Int64"]:
                            merged_data[column] = merged_data[column].astype("Int64")
                        else:
                            merged_data[column] = merged_data[column].astype(dtype)
                except Exception as e:
                    raise Exception(f"Snapshot failed while trying to convert field {column} from type {snapshot_types.get(column)} to type {dtype}")
        # export data
        if use_csv:
            merged_data.to_csv(f"{snapshot_dir}/{stream}.snapshot.csv", index=False)
        else:
            merged_data.to_parquet(f"{snapshot_dir}/{stream}.snapshot.parquet", index=False)
        if not just_new:
            return merged_data

    # If there is no snapshot file snapshots and return the new data
    if stream_data is not None and snapshot is None:
        if use_csv:
            stream_data.to_csv(f"{snapshot_dir}/{stream}.snapshot.csv", index=False)
        else:
            stream_data.to_parquet(f"{snapshot_dir}/{stream}.snapshot.parquet", index=False)
        return stream_data

    # If the new data is empty return snapshot
    if just_new:
        return stream_data
    else:
        return snapshot


def get_row_hash(row):
    """Update a snapshot file.

    Parameters
    ----------
    row: pd.DataSeries
        DataFrame row to create the hash from.

    Returns
    -------
    return: str
        A string with the hash for the row.

    """
    row_str = "".join(row.astype(str).values).encode()
    return hashlib.md5(row_str).hexdigest()


def drop_redundant(df, name, output_dir, pk=[], updated_flag=False, use_csv=False):
    """Drop the rows that were present in previous versions of the dataframe.

    Notes
    -----
    This function will create a hash for every row of the dataframe and snapshot it, if
    the same row was present in previous versions of the dataframe, it will be dropped.

    Parameters
    ----------
    df: pd.DataFrame
        The dataframe do be checked for duplicates
    name: str
        The name used to snapshot the hash.
    output_dir: str
        The snapshot directory to save the state in.
    pk: list, str
        Primary key(s) used to associate the state with.
    updated_flag: bool
        To create of not a column with a flag for new/updated rows for the given
        primary key.

    Returns
    -------
    return: pd.DataFrame
        Dataframe with the data after dropping the redundant rows.

    """
    df = df.copy()

    if pk:
        # PK needs to be unique, so we drop the duplicated values
        df = df.drop_duplicates(subset=pk)

    df["hash"] = df.apply(get_row_hash, axis=1)
    # If there is a snapshot file compare and filter the hash
    hash_df = None
    if os.path.isfile(f"{output_dir}/{name}.hash.snapshot.parquet"):
        hash_df = pd.read_parquet(f"{output_dir}/{name}.hash.snapshot.parquet")
    elif os.path.isfile(f"{output_dir}/{name}.hash.snapshot.csv"):
        hash_df = pd.read_csv(f"{output_dir}/{name}.hash.snapshot.csv")

    if hash_df is not None:
        pk = [pk] if not isinstance(pk, list) else pk

        if pk:
            hash_df = hash_df.drop_duplicates(subset=pk)

        if updated_flag and pk:
            updated_pk = df[pk]
            updated_pk["_updated"] = updated_pk.isin(hash_df[pk])

        df = df.merge(
            hash_df[pk + ["hash"]], on=pk + ["hash"], how="left", indicator=True
        )
        df = df[df["_merge"] == "left_only"]
        df = df.drop("_merge", axis=1)

        if updated_flag and pk:
            df = df.merge(updated_pk, on=pk, how="left")

    snapshot_records(df[pk + ["hash"]], f"{name}.hash", output_dir, pk, use_csv=use_csv)
    df = df.drop("hash", axis=1)
    return df

def clean_convert(input):
    """Cleans all None values from a list or dict.

    Notes
    -----
    This function will iterate through all the values of a list or dict 
    and delete all None values 

    Parameters
    ----------
    input: dict, list
        The dict or list that will be cleaned.

    Returns
    -------
    return: dict, list
        list or dict with the data after deleting all None values.

    """
    if isinstance(input, list):
        return [clean_convert(i) for i in input]
    elif isinstance(input, dict):
        output = {}
        for k, v in input.items():
            v = clean_convert(v)
            if isinstance(v, list):
                output[k] = [i for i in v if not pd.isna(i)]
            elif not pd.isna(v):
                output[k] = v
        return output
    elif isinstance(input, datetime):
        return input.isoformat()
    elif not pd.isna(input):
        return input

def map_fields(row, mapping):
    """Maps the row values according to the mapping dict.

    Notes
    -----
    This function will iterate through all the values of a mapping dict
    and map the values from the row accordingly

    Parameters
    ----------
    row: dict or dataframe row with the values to be mapped
    mapping: dict that estabilsh how to map the fields

    Returns
    -------
    return: dict
        dict with the mapped data.

    """
    output = {}
    for key, value in mapping.items():
        if isinstance(value, list):
            out_list = []
            for v in value:
                mapped = map_fields(row, v)
                if mapped:
                    out_list.append(mapped)
            if out_list:
                output[key] = out_list
        elif isinstance(value, dict):
            mapped = map_fields(row, value)
            if mapped:
                output[key] = mapped
        elif value is not None:
            if isinstance(row.get(value), list) or not pd.isna(row.get(value)):
                output[key] = row.get(value)
    return output

def clean_obj_null_values(obj):
    """Replaces all null values by None.

    Notes
    -----
    This function will replace all null values by None so other functions 
    such as explode_json_to_cols, explode_json_to_rows, etc can be used

    Parameters
    ----------
    obj: str
        stringified dict or list where null values should be replaced.

    Returns
    -------
    return: str
        str with all null values replaced.

    """
    if not pd.isna(obj):
        obj = obj.replace('null', 'None')
        return obj
    else:
        return {}


def get_index_safely(arr, index):
    """Safely retrieves an item from an list by index.

    Parameters
    ----------
    arr: list
        List of items.
    index: int
        The index position of the item

    Returns
    -------
    return: any
        The item at the specified index, or `None` if the index is out of bounds.
    """
    try:
        return arr[index]
    except:
        return None


def build_string_format_variables(
    default_kwargs=dict(), use_tenant_metadata=True, subtenant_delimiter="_"
):
    """Builds a dictionary of string format variables from multiple sources.

    Parameters
    ----------
    default_kwargs : dict
        A dictionary of default values for the format variables. Keys in this
        dictionary are reserved and cannot be overridden by tenant metadata.
    use_tenant_metadata : bool
        Whether to include variables derived from tenant metadata. If True,
        attempts to load metadata from the tenant configuration JSON file.
    subtenant_delimiter : str
        The delimiter used to split the `tenant_id` into root and sub-tenant
        components.

    Returns
    -------
    dict
        A dictionary containing the consolidated string format variables.

    """
    # Reserved keys are keys that may not be overriden by other sources of variabes (e.g., tenant metadata)
    # The keys in the "default_kwargs" are chosen to be these reserved keys
    reserved_keys = list(default_kwargs.keys())

    final_kwargs = default_kwargs.copy()

    # Build tenant metadata variable
    tenant_metadata = dict()
    if use_tenant_metadata:
        tenant_metadata_path = (
            f"{os.environ.get('ROOT')}/snapshots/tenant-config.json"
        )
        if os.path.exists(tenant_metadata_path):
            with open(tenant_metadata_path, "r") as file:
                tenant_metadata = json.load(file)
        tenant_metadata = tenant_metadata.get("hotglue_metadata") or dict()
        tenant_metadata = tenant_metadata.get("metadata") or dict()

    # Iterate over "tenant_metadata" items and only add them in the "final_kwargs" if
    # the key is not in the "reserved_keys"
    for k, v in tenant_metadata.items():
        if k in reserved_keys:
            continue

        final_kwargs[k] = v

    flow_id = os.environ.get("FLOW")
    job_id = os.environ.get("JOB_ID")
    tap = os.environ.get("TAP")
    connector = os.environ.get("CONNECTOR_ID")
    tenant_id = os.environ.get("TENANT", "")
    env_id = os.environ.get("ENV_ID")

    splitted_tenant_id = tenant_id.split(subtenant_delimiter)
    root_tenant_id = splitted_tenant_id[0]
    sub_tenant_id = get_index_safely(splitted_tenant_id, 1) or ""

    final_kwargs.update(
        {
            "tenant": tenant_id,
            "tenant_id": tenant_id,
            "root_tenant_id": root_tenant_id,
            "sub_tenant_id": sub_tenant_id,
            "env_id": env_id,
            "flow_id": flow_id,
            "job_id": job_id,
            "tap": tap,
            "connector": connector,
        }
    )

    return final_kwargs


def format_str_safely(str_to_format, **format_variables):
    """Safely formats a string by replacing placeholders with provided values.

    Notes
    -----
    - This function skips placeholders with missing or empty values in
      `format_variables`.

    Parameters
    ----------
    str_to_format : str
        The string containing placeholders to be replaced. Placeholders
        should be in the format `{key}`.
    **format_variables : dict
        Keyword arguments representing the variables to replace in the string.

    Returns
    -------
    str
        A formatted string with the placeholders replaced by their
        corresponding values.

    """
    str_output = str_to_format

    for k, v in format_variables.items():
        if not v:
            continue
        str_output = re.sub(re.compile("{" + k + "}"), v, str_output)

    return str_output


def to_export(
    data,
    name,
    output_dir,
    keys=[],
    unified_model=None,
    export_format=os.environ.get("DEFAULT_EXPORT_FORMAT", "singer"),
    output_file_prefix=os.environ.get("OUTPUT_FILE_PREFIX"),
    schema=None,
    stringify_objects=False,
    reserved_variables={},
):
    """Parse a stringified dict or list of dicts.

    Notes
    -----
    This function will export the input data to a specified format

    Parameters
    ----------
    data: dataframe
        dataframe that will be transformed to a specified format.
    name: str
        name of the output file
    output_dir: str
        path of the folder that will store the output file
    output_file_prefix: str
        prefix of the output file name if needed
    export_format: str
        format to which the dataframe will be transformed
        supported values are: singer, parquet, json and csv
    unified_model: pydantic model
        pydantic model used to generate the schema for export format
        'singer'
    schema: dict
        customized schema used for export format 'singer'
    stringify_objects: bool
        for parquet files it will stringify complex structures as arrays
        of objects
    reserved_variables: dict
        A dictionary of default values for the format variables to be used
        in the output_file_prefix.

    Returns
    -------
    return: file
        it outputs a singer, parquet, json or csv file

    """
    # NOTE: This is meant to allow users to override the default output name for a specific stream
    if os.environ.get(f"HG_UNIFIED_OUTPUT_{name.upper()}"):
        name = os.environ[f"HG_UNIFIED_OUTPUT_{name.upper()}"]

    if output_file_prefix:
        # format output_file_prefix with env variables
        format_variables = build_string_format_variables(
            default_kwargs=reserved_variables
        )
        output_file_prefix = format_str_safely(output_file_prefix, **format_variables)
        composed_name = f"{output_file_prefix}{name}"
    else:
        composed_name = name

    if export_format == "singer":
        # get pk
        reader = Reader()
        keys = keys or reader.get_pk(name)
        # export data as singer
        to_singer(data, composed_name, output_dir, keys=keys, allow_objects=True, unified_model=unified_model, schema=schema)
    elif export_format == "parquet":
        if stringify_objects:
            data.to_parquet(
                os.path.join(output_dir, f"{composed_name}.parquet"),
                engine="fastparquet",
            )
        else:
            data.to_parquet(os.path.join(output_dir, f"{composed_name}.parquet"))
    elif export_format == "json":
        data.to_json(f"{output_dir}/{composed_name}.json", orient="records", date_format='iso')
    elif export_format == "jsonl":
        data.to_json(f"{output_dir}/{composed_name}.jsonl", orient='records', lines=True, date_format='iso')
    else:
        data.to_csv(f"{output_dir}/{composed_name}.csv", index=False)


<<<<<<< HEAD
class Reader:
    """A reader for gluestick ETL files."""

    ROOT_DIR = os.environ.get("ROOT_DIR", ".")
    INPUT_DIR = f"{ROOT_DIR}/sync-output"

    def __init__(self, dir=INPUT_DIR, root=ROOT_DIR):
        """Init the class and read directories.

        Parameters
        ----------
        dir: str
            Directory with the input data.
        root: str
            Root directory.

        """
        self.root = root
        self.dir = dir
        self.input_files = self.read_directories()

    def __dict__(self):
        return self.input_files

    def __str__(self):
        return str(list(self.input_files.keys()))

    def __repr__(self):
        return str(list(self.input_files.keys()))

    def get(self, stream, default=None, catalog_types=False, **kwargs):
        """Read the selected file."""
        filepath = self.input_files.get(stream)
        if not filepath:
            return default
        if filepath.endswith(".parquet"):
            catalog = self.read_catalog()
            if catalog and catalog_types:
                try:
                    headers = pq.read_table(filepath).to_pandas(safe=False).columns.tolist()
                    types_params = self.get_types_from_catalog(catalog, stream, headers=headers)
                    dtype_dict = types_params.get('dtype')
                    parse_dates = types_params.get('parse_dates')
                    
                    # Mapping pandas dtypes to pyarrow types
                    type_mapping = {
                        'int64': pa.int64(),
                        'float64': pa.float64(),
                        "<class 'float'>": pa.float64(),
                        'string': pa.string(),
                        'object': pa.string(),
                        'datetime64[ns]': pa.timestamp('ns'),
                        'bool': pa.bool_(),
                        'boolean': pa.bool_(),
                        # TODO: Add more mappings as needed
                    }

                    if dtype_dict:
                        # Convert dtype dictionary to pyarrow schema
                        fields = [(col, type_mapping[str(dtype).lower()]) for col, dtype in dtype_dict.items()]
                        fields.extend([(col, pa.timestamp('ns')) for col in parse_dates])
                        schema = pa.schema(fields)
                        df = pq.read_table(filepath, schema=schema).to_pandas(safe=False)
                        for col, dtype in dtype_dict.items():
                            # NOTE: bools require explicit conversion at the end because if there are empty values (NaN)
                            # pyarrow/pd defaults to convert to string
                            if str(dtype).lower() in ["bool", "boolean"]:
                                df[col] = df[col].astype('boolean')
                            elif str(dtype).lower() in ["int64"]:
                                df[col] = df[col].astype('Int64')
                        return df
                except:
                    # NOTE: silencing errors to avoid breaking existing workflow
                    print(f"Failed to parse catalog_types for {stream}. Ignoring.")
                    pass

            return pq.read_table(filepath).to_pandas(safe=False)
        catalog = self.read_catalog()
        if catalog and catalog_types:
            types_params = self.get_types_from_catalog(catalog, stream)
            kwargs.update(types_params)
        df = pd.read_csv(filepath, **kwargs)
        # if a date field value is empty read_csv will read it as "object"
        # make sure all date fields are typed as date
        for date_col in kwargs.get("parse_dates", []):
            df[date_col] = pd.to_datetime(df[date_col], errors='coerce')
        return df

    def get_metadata(self, stream):
        """Get metadata from parquet file."""
        file = self.input_files.get(stream)
        if file is None:
            raise FileNotFoundError(f"There is no file for stream with name {stream}.")
        if file.endswith(".parquet"):
            return {
                k.decode(): v.decode()
                for k, v in pq.read_metadata(file).metadata.items()
            }
        return {}

    def get_pk(self, stream):
        """Get pk from parquet file."""
        metadata = self.get_metadata(stream)
        if metadata.get("key_properties"):
            return eval(metadata["key_properties"])
        else:
            return []

    def read_directories(self, ignore=[]):
        """Read all the available directories for input files.

        Parameters
        ----------
        ignore: list
            Stream names to ignore.

        Returns
        -------
        return: dict
            Dict with the name of the streams and their paths.

        """
        is_directory = os.path.isdir(self.dir)
        all_files = []
        results = {}
        if is_directory:
            for entry in os.listdir(self.dir):
                file_path = os.path.join(self.dir, entry)
                if os.path.isfile(file_path):
                    if file_path.endswith(".csv") or file_path.endswith(".parquet"):
                        all_files.append(file_path)
        else:
            all_files.append(self.dir)

        for file in all_files:
            split_path = file.split("/")
            entity_type = split_path[len(split_path) - 1].rsplit(".", 1)[0]

            if "-" in entity_type:
                entity_type = entity_type.rsplit("-", 1)[0]

            if entity_type not in results and entity_type not in ignore:
                results[entity_type] = file

        return results

    def read_catalog(self):
        """Read the catalog.json file."""
        filen_name = f"{self.root}/catalog.json"
        if os.path.isfile(filen_name):
            with open(filen_name) as f:
                catalog = json.load(f)
        else:
            catalog = None
        return catalog

    def get_types_from_catalog(self, catalog, stream, headers=None):
        """Get the pandas types base on the catalog definition.

        Parameters
        ----------
        catalog: dict
            The singer catalog used on the tap.
        stream: str
            The name of the stream.

        Returns
        -------
        return: dict
            Dict with arguments to be used by pandas.

        """
        filepath = self.input_files.get(stream)
        if headers is None:
            headers = pd.read_csv(filepath, nrows=0).columns.tolist()

        streams = next((c for c in catalog["streams"] if c["stream"] == stream or c["tap_stream_id"] == stream), None)
        if not streams:
            return dict()

        types = streams["schema"]["properties"]

        type_mapper = {"integer": "Int64", "number": float, "boolean": "boolean"}

        dtype = {}
        parse_dates = []
        for col in headers:
            col_type = types.get(col)
            if col_type:
                # if col has multiple types, use type with format if it not exists assign type object to support multiple types
                any_of_list = col_type.get("anyOf", [])
                if any_of_list:
                    type_with_format = next((col_t for col_t in any_of_list if "format" in col_t), None)
                    col_type = type_with_format if type_with_format else {"type": "object"}
                if col_type.get("format") == "date-time":
                    parse_dates.append(col)
                    continue
                if col_type.get("type"):
                    catalog_type = [t for t in col_type["type"] if t != "null"]
                    if len(catalog_type) == 1:
                        dtype[col] = type_mapper.get(catalog_type[0], "object")
                        continue
            dtype[col] = "object"

        return dict(dtype=dtype, parse_dates=parse_dates)


=======
>>>>>>> 3442697d
def localize_datetime(df, column_name):
    """
    Localize a Pandas DataFrame column to a specific timezone.
    Parameters:
    -----------
    df : pandas.DataFrame
        The DataFrame to be modified.
    column_name : str
        The name of the column to be localized.
    """
    # Convert the column to a Pandas Timestamp object
    df[column_name] = pd.to_datetime(df[column_name], errors="coerce")
    # Localize the column to the specified timezone
    try:
        df[column_name] = df[column_name].dt.tz_localize(utc)
    except:
        df[column_name] = df[column_name].dt.tz_convert('UTC')

    return df[column_name]

def exception(exception, root_dir, error_message=None):
    """
    Stores an exception and a message into a file errors.txt, 
    then the executor reads the error from the txt file to showcase the right error.
    It should be used instead of raise Exception.
    Parameters:
    -----------
    exception : the exception caught in a try except code.
    root_dir : str
        The path of the roo_dir to store errors.txt
    error_message: str
        Additional message or data to make the error clearer.
    """
    if error_message:
        error = f"ERROR: {error_message}. Cause: {exception}"
    else:
        error = f"ERROR: {exception}"
    with open(f"{root_dir}/errors.txt", "w") as outfile:
        outfile.write(error)
    raise Exception(error)<|MERGE_RESOLUTION|>--- conflicted
+++ resolved
@@ -642,216 +642,6 @@
         data.to_csv(f"{output_dir}/{composed_name}.csv", index=False)
 
 
-<<<<<<< HEAD
-class Reader:
-    """A reader for gluestick ETL files."""
-
-    ROOT_DIR = os.environ.get("ROOT_DIR", ".")
-    INPUT_DIR = f"{ROOT_DIR}/sync-output"
-
-    def __init__(self, dir=INPUT_DIR, root=ROOT_DIR):
-        """Init the class and read directories.
-
-        Parameters
-        ----------
-        dir: str
-            Directory with the input data.
-        root: str
-            Root directory.
-
-        """
-        self.root = root
-        self.dir = dir
-        self.input_files = self.read_directories()
-
-    def __dict__(self):
-        return self.input_files
-
-    def __str__(self):
-        return str(list(self.input_files.keys()))
-
-    def __repr__(self):
-        return str(list(self.input_files.keys()))
-
-    def get(self, stream, default=None, catalog_types=False, **kwargs):
-        """Read the selected file."""
-        filepath = self.input_files.get(stream)
-        if not filepath:
-            return default
-        if filepath.endswith(".parquet"):
-            catalog = self.read_catalog()
-            if catalog and catalog_types:
-                try:
-                    headers = pq.read_table(filepath).to_pandas(safe=False).columns.tolist()
-                    types_params = self.get_types_from_catalog(catalog, stream, headers=headers)
-                    dtype_dict = types_params.get('dtype')
-                    parse_dates = types_params.get('parse_dates')
-                    
-                    # Mapping pandas dtypes to pyarrow types
-                    type_mapping = {
-                        'int64': pa.int64(),
-                        'float64': pa.float64(),
-                        "<class 'float'>": pa.float64(),
-                        'string': pa.string(),
-                        'object': pa.string(),
-                        'datetime64[ns]': pa.timestamp('ns'),
-                        'bool': pa.bool_(),
-                        'boolean': pa.bool_(),
-                        # TODO: Add more mappings as needed
-                    }
-
-                    if dtype_dict:
-                        # Convert dtype dictionary to pyarrow schema
-                        fields = [(col, type_mapping[str(dtype).lower()]) for col, dtype in dtype_dict.items()]
-                        fields.extend([(col, pa.timestamp('ns')) for col in parse_dates])
-                        schema = pa.schema(fields)
-                        df = pq.read_table(filepath, schema=schema).to_pandas(safe=False)
-                        for col, dtype in dtype_dict.items():
-                            # NOTE: bools require explicit conversion at the end because if there are empty values (NaN)
-                            # pyarrow/pd defaults to convert to string
-                            if str(dtype).lower() in ["bool", "boolean"]:
-                                df[col] = df[col].astype('boolean')
-                            elif str(dtype).lower() in ["int64"]:
-                                df[col] = df[col].astype('Int64')
-                        return df
-                except:
-                    # NOTE: silencing errors to avoid breaking existing workflow
-                    print(f"Failed to parse catalog_types for {stream}. Ignoring.")
-                    pass
-
-            return pq.read_table(filepath).to_pandas(safe=False)
-        catalog = self.read_catalog()
-        if catalog and catalog_types:
-            types_params = self.get_types_from_catalog(catalog, stream)
-            kwargs.update(types_params)
-        df = pd.read_csv(filepath, **kwargs)
-        # if a date field value is empty read_csv will read it as "object"
-        # make sure all date fields are typed as date
-        for date_col in kwargs.get("parse_dates", []):
-            df[date_col] = pd.to_datetime(df[date_col], errors='coerce')
-        return df
-
-    def get_metadata(self, stream):
-        """Get metadata from parquet file."""
-        file = self.input_files.get(stream)
-        if file is None:
-            raise FileNotFoundError(f"There is no file for stream with name {stream}.")
-        if file.endswith(".parquet"):
-            return {
-                k.decode(): v.decode()
-                for k, v in pq.read_metadata(file).metadata.items()
-            }
-        return {}
-
-    def get_pk(self, stream):
-        """Get pk from parquet file."""
-        metadata = self.get_metadata(stream)
-        if metadata.get("key_properties"):
-            return eval(metadata["key_properties"])
-        else:
-            return []
-
-    def read_directories(self, ignore=[]):
-        """Read all the available directories for input files.
-
-        Parameters
-        ----------
-        ignore: list
-            Stream names to ignore.
-
-        Returns
-        -------
-        return: dict
-            Dict with the name of the streams and their paths.
-
-        """
-        is_directory = os.path.isdir(self.dir)
-        all_files = []
-        results = {}
-        if is_directory:
-            for entry in os.listdir(self.dir):
-                file_path = os.path.join(self.dir, entry)
-                if os.path.isfile(file_path):
-                    if file_path.endswith(".csv") or file_path.endswith(".parquet"):
-                        all_files.append(file_path)
-        else:
-            all_files.append(self.dir)
-
-        for file in all_files:
-            split_path = file.split("/")
-            entity_type = split_path[len(split_path) - 1].rsplit(".", 1)[0]
-
-            if "-" in entity_type:
-                entity_type = entity_type.rsplit("-", 1)[0]
-
-            if entity_type not in results and entity_type not in ignore:
-                results[entity_type] = file
-
-        return results
-
-    def read_catalog(self):
-        """Read the catalog.json file."""
-        filen_name = f"{self.root}/catalog.json"
-        if os.path.isfile(filen_name):
-            with open(filen_name) as f:
-                catalog = json.load(f)
-        else:
-            catalog = None
-        return catalog
-
-    def get_types_from_catalog(self, catalog, stream, headers=None):
-        """Get the pandas types base on the catalog definition.
-
-        Parameters
-        ----------
-        catalog: dict
-            The singer catalog used on the tap.
-        stream: str
-            The name of the stream.
-
-        Returns
-        -------
-        return: dict
-            Dict with arguments to be used by pandas.
-
-        """
-        filepath = self.input_files.get(stream)
-        if headers is None:
-            headers = pd.read_csv(filepath, nrows=0).columns.tolist()
-
-        streams = next((c for c in catalog["streams"] if c["stream"] == stream or c["tap_stream_id"] == stream), None)
-        if not streams:
-            return dict()
-
-        types = streams["schema"]["properties"]
-
-        type_mapper = {"integer": "Int64", "number": float, "boolean": "boolean"}
-
-        dtype = {}
-        parse_dates = []
-        for col in headers:
-            col_type = types.get(col)
-            if col_type:
-                # if col has multiple types, use type with format if it not exists assign type object to support multiple types
-                any_of_list = col_type.get("anyOf", [])
-                if any_of_list:
-                    type_with_format = next((col_t for col_t in any_of_list if "format" in col_t), None)
-                    col_type = type_with_format if type_with_format else {"type": "object"}
-                if col_type.get("format") == "date-time":
-                    parse_dates.append(col)
-                    continue
-                if col_type.get("type"):
-                    catalog_type = [t for t in col_type["type"] if t != "null"]
-                    if len(catalog_type) == 1:
-                        dtype[col] = type_mapper.get(catalog_type[0], "object")
-                        continue
-            dtype[col] = "object"
-
-        return dict(dtype=dtype, parse_dates=parse_dates)
-
-
-=======
->>>>>>> 3442697d
 def localize_datetime(df, column_name):
     """
     Localize a Pandas DataFrame column to a specific timezone.
